--- conflicted
+++ resolved
@@ -109,12 +109,8 @@
     "    datetime = \"2000-01-01/2010-12-31\",\n",
     ")\n",
     "\n",
-<<<<<<< HEAD
-    "items = list(search.items())\n",
-=======
     "# retrieve the items as dictionaries, rather than Item objects\n",
     "items = list(search.items_as_dicts())\n",
->>>>>>> e0166d30
     "len(items)"
    ]
   },
