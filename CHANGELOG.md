--- conflicted
+++ resolved
@@ -6,17 +6,15 @@
 
 ## [Unreleased]
 
-<<<<<<< HEAD
 ### Removed
 - STAC_URL environment variable in Client.open(). url parameter in Client is now required
 - STAC_URL environment variable in CLI. CLI now has a required positional argument for the URL
-=======
+
 ### Changed
 
 - Logging is now enabled in the CLI in all cases.
   If data are being printed to stdout, logging goes to stderr.
   [#79](https://github.com/stac-utils/pystac-client/pull/79)
->>>>>>> 02bad722
 
 ## [v0.2.0-rc.1] - 2021-07-30
 
