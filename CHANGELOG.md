--- conflicted
+++ resolved
@@ -13,12 +13,9 @@
 
 ### Documentation
 
-<<<<<<< HEAD
 - Update contributing guide to consistently use `uv` workflow ([#822](https://github.com/stac-utils/pystac-client/pull/822))
 - Fix format script to use `ruff-format` instead of deprecated `black` hook ([#822](https://github.com/stac-utils/pystac-client/pull/822))
-=======
 - Add "How to..." section to usage documentation with latest datetime search across multiple collections example ([#823](https://github.com/stac-utils/pystac-client/pull/823))
->>>>>>> 658473e9
 
 ## [v0.9.0] - 2025-07-17
 
