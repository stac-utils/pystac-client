--- conflicted
+++ resolved
@@ -51,15 +51,11 @@
 - Search query parameter now has correct typing and handles Query Extension JSON format. [#220](https://github.com/stac-utils/pystac-client/pull/220)
 - Search sortby parameter now has correct typing and handles both GET and POST JSON parameter formats. [#175](https://github.com/stac-utils/pystac-client/pull/175)
 - Search fields parameter now has correct typing and handles both GET and POST JSON parameter formats. [#184](https://github.com/stac-utils/pystac-client/pull/184)
-<<<<<<< HEAD
 - Use pytest configuration to skip benchmarks by default (instead of a `skip` mark). [#168](https://github.com/stac-utils/pystac-client/pull/168)
 - Methods retrieving collections incorrectly checked the existence of the OAFeat OpenAPI 3.0 conformance class
   (http://www.opengis.net/spec/ogcapi-features-1/1.0/conf/oas30) instead of the `STAC API - Collections`
   (https://api.stacspec.org/v1.0.0-beta.1/collections) or `STAC API - Features` 
   (https://api.stacspec.org/v1.0.0-beta.1/ogcapi-features) conformance classes. [223](https://github.com/stac-utils/pystac-client/pull/223)
-=======
-- Use pytest configuration to skip benchmarks by default (instead of a `skip` mark) [#168](https://github.com/stac-utils/pystac-client/pull/168)
->>>>>>> 6a1295e5
 
 ## [v0.3.5] - 2022-05-26
 
