# Changelog
All notable changes to this project will be documented in this file.

The format is based on [Keep a Changelog](http://keepachangelog.com/en/1.0.0/)
and this project adheres to [Semantic Versioning](http://semver.org/spec/v2.0.0.html).

## [Unreleased] - TBD

### Fixed

- Fix type annotation of `Client._stac_io` and avoid implicit re-exports in `pystac_client.__init__.py` [#249](https://github.com/stac-utils/pystac-client/pull/249)
<<<<<<< HEAD
- Restored the previous behavior of ``.search()`` to return an unlimited number of items by default.

=======
- Added `ItemSearch.item_collection()` as a replacement for the deprecated `ItemSearch.get_all_items()` [#237](https://github.com/stac-utils/pystac-client/issues/237)
>>>>>>> caf8dd28

## [v0.4.0] - 2022-06-08

### Added

- Significantly improved type hints
- lru_cache to several methods [#167](https://github.com/stac-utils/pystac-client/pull/167)
- Direct item GET via ogcapi-features, if conformant [#166](https://github.com/stac-utils/pystac-client/pull/166)
- `py.typed` for downstream type checking [#163](https://github.com/stac-utils/pystac-client/pull/163)
- Added tutorial for using various geometry objects (e.g., shapely, geojson) as an Item Search intersects argument [#232](https://github.com/stac-utils/pystac-client/pull/232)

### Changed

- Item Search no longer defaults to returning an unlimited number of result Items from
  its "items" methods. The `max_items` parameter now defaults to 100 instead of None.
  Since the `limit` parameter also defaults to 100, in an ideal situation, only one request
  will be made to the server to retrieve all 100 items. Both of these parameters can be
  carefully adjusted upwards to align with the server's capabilities and the expected
  number of search results. [#208](https://github.com/stac-utils/pystac-client/pull/208)
- Better error message when trying to search a non-item-search-conforming catalog [#164](https://github.com/stac-utils/pystac-client/pull/164)
- Search `filter-lang` defaults to `cql2-json` instead of `cql-json` [#169](https://github.com/stac-utils/pystac-client/pull/169)
- Search `filter-lang` will be set to `cql2-json` if the `filter` is a dict, or `cql2-text` if it is a string [#169](https://github.com/stac-utils/pystac-client/pull/169)
- Search parameter `intersects` is now typed to only accept a str, dict, or object that implements `__geo_interface__` [#169](https://github.com/stac-utils/pystac-client/pull/169)
- Better error message when trying to open a Collection with `Client.open` [#222](https://github.com/stac-utils/pystac-client/pull/222)


### Deprecated

- Item Search methods `get_items()` and `get_item_collections()` have been renamed to
  `items()` and `item_collections()`. The original methods are now deprecated 
  and may be removed as early as v0.5.0. [#206](https://github.com/stac-utils/pystac-client/pull/206)
- Item Search methods `get_all_items()` and `get_all_items_as_dict()` are now deprecated,
  and may be removed as early as v0.5.0.
  These have been deprecated because they have the potential to perform a large number
  of requests to the server and instantiate a large number of objects in memory.
  To a user, this is only visible as a large delay in the method call and/or the
  exhaustion of all available memory. The iterator methods `items()` or
  `item_collections()` should be used instead. [#206](https://github.com/stac-utils/pystac-client/pull/206)
- CLI parameter `-q` is now deprecated and may be removed as early as v0.5.0. Use `--query` instead. [#215](https://github.com/stac-utils/pystac-client/pull/215)


## Removed

- Client parameter `require_geojson_link` has been removed. [#169](https://github.com/stac-utils/pystac-client/pull/169)

### Fixed

- Search query parameter now has correct typing and handles Query Extension JSON format. [#220](https://github.com/stac-utils/pystac-client/pull/220)
- Search sortby parameter now has correct typing and handles both GET and POST JSON parameter formats. [#175](https://github.com/stac-utils/pystac-client/pull/175)
- Search fields parameter now has correct typing and handles both GET and POST JSON parameter formats. [#184](https://github.com/stac-utils/pystac-client/pull/184)
- Use pytest configuration to skip benchmarks by default (instead of a `skip` mark). [#168](https://github.com/stac-utils/pystac-client/pull/168)
- Methods retrieving collections incorrectly checked the existence of the OAFeat OpenAPI 3.0 conformance class
  (http://www.opengis.net/spec/ogcapi-features-1/1.0/conf/oas30) instead of the `STAC API - Collections`
  (https://api.stacspec.org/v1.0.0-beta.1/collections) or `STAC API - Features` 
  (https://api.stacspec.org/v1.0.0-beta.1/ogcapi-features) conformance classes. [223](https://github.com/stac-utils/pystac-client/pull/223)

## [v0.3.5] - 2022-05-26

### Fixed

- Search against earth-search v0 failed with message "object of type 'Link' has no len()" [#179](https://github.com/stac-utils/pystac-client/pull/179)

## [v0.3.4] - 2022-05-18

### Changed

- Relaxed media type requirement for search links [#160](https://github.com/stac-utils/pystac-client/pull/160), [#165](https://github.com/stac-utils/pystac-client/pull/165)

## [v0.3.3] - 2022-04-28

### Added

- Add `--filter-lang` parameter to allow specifying other filter language to be used within the `--filter` parameter [#140](https://github.com/stac-utils/pystac-client/pull/140)
- CI checks against minimum versions of all dependencies and any pre-release versions of PySTAC [#144](https://github.com/stac-utils/pystac-client/pull/144)

### Changed

- Relaxed upper bound on PySTAC dependency [#144](https://github.com/stac-utils/pystac-client/pull/144)
- Bumped PySTAC dependency to >= 1.4.0 [#147](https://github.com/stac-utils/pystac-client/pull/147)

## [v0.3.2] - 2022-01-11

### Added

- `Client.search` accepts an optional `filter_lang` argument for `filter` requests [#128](https://github.com/stac-utils/pystac-client/pull/128)
- Added support for filtering the search endpoint using the `media_type` in `Client.open` [#142](https://github.com/stac-utils/pystac-client/pull/142)

### Fixed
- Values from `parameters` and `headers` arguments to `Client.open` and `Client.from_file` are now also used in requests made from `CollectionClient` instances
  fetched from the same API ([#126](https://github.com/stac-utils/pystac-client/pull/126))
- The tests folder is no longer installed as a package.

## [v0.3.1] - 2021-11-17

### Added

- Adds `--block-network` option to all test commands to ensure no network requests are made during unit tests
  [#119](https://github.com/stac-utils/pystac-client/pull/119)
- `parameters` argument to `StacApiIO`, `Client.open`, and `Client.from_file` to allow query string parameters to be passed to all requests
  [#118](https://github.com/stac-utils/pystac-client/pull/118)

### Changed
- Update min PySTAC version to 1.2
- Default page size limit set to 100 rather than relying on the server default
- Fetch single collection directly from endpoint in API rather than iterating through children (Issue #114)[https://github.com/stac-utils/pystac-client/issues/114]

### Fixed

- `Client.get_collections` raised an exception when API did not publish `/collections` conformance class instead of falling back to using child links
  [#120](https://github.com/stac-utils/pystac-client/pull/120)

## [v0.3.0] - 2021-09-28

### Added
- Jupyter Notebook tutorials
- Basic CQL-JSON filtering [#100](https://github.com/stac-utils/pystac-client/pull/100)

### Changed

- Improved performance when constructing `pystac.ItemCollection` objects.
- Relax `requests` dependency [#87](https://github.com/stac-utils/pystac-client/pull/87)
- Use regular expressions for checking conformance classes [#97](https://github.com/stac-utils/pystac-client/pull/97)
- Reorganized documentation, updated all docs

### Fixed

- `ItemSearch` now correctly handles times without a timezone specifier [#92](https://github.com/stac-utils/pystac-client/issues/92)
- queries including `gsd` cast to string to float when using shortcut query syntax (i.e., "key=val" strings). [#98](https://github.com/stac-utils/pystac-client/pull/97)
- Documentation lints [#108](https://github.com/stac-utils/pystac-client/pull/108)

## [v0.2.0] - 2021-08-04

### Added

- `Client.open` falls back to the `STAC_URL` environment variable if no url is provided as an argument [#48](https://github.com/stac-utils/pystac-client/pull/48)
- New Search.get_pages() iterator function to retrieve pages as raw JSON, not as ItemCollections
- `StacApiIO` class added, subclass from PySTAC `StacIO`. A `StacApiIO` instance is used for all IO for a Client instance, and all requests
are in a single HTTP session, handle pagination and respects conformance
- `conformance.CONFORMANCE_CLASSES` dictionary added containing all STAC API Capabilities from stac-api-spec
- `collections` subcommand to CLI, for saving all Collections in catalog as JSON
- `Client.get_collections` overrides Catalog to use /collections endpoint if API conforms
- `Client.get_collection(<collection_id>)` for getting specific collection
- `Client.get_items` and `Client.get_all_items` override Catalog functions to use search endpoint instead of traversing catalog

### Changed

- Update to use PySTAC 1.1.0
- IO changed to use PySTAC's new StacIO base class. 
- `Search.item_collections()` renamed to `Search.get_item_collections()`
- `Search.item()` renamed to `Search.get_items()`
- Conformance is checked by each individual function that requires a particular conformance
- STAC API testing URLs changed to updated APIs
- `ItemSearch.get_pages()` function moved to StacApiIO class for general use
- Logging is now enabled in the CLI in all cases.
  If data are being printed to stdout, logging goes to stderr.
  [#79](https://github.com/stac-utils/pystac-client/pull/79)
- Improved logging for GET requests (prints encoded URL)

### Removed

- `get_pages` and `simple_stac_resolver` functions from `pystac_client.stac_io` (The new StacApiIO class understands `Link` objects)
- `Client.search()` no longer accepts a `next_resolver` argument
- pystac.extensions modules, which were based on PySTAC's previous extension implementation, replaced in 1.0.0
- `stac_api_object.StacApiObjectMixin`, replaced with conformance checking in `StacApiIO`
- PySTAC Collection objects can no longer be passed in as `collections` arguments to the `ItemSearch` class (just pass ids)
- `Catalog.get_collection_list` (was alias to `get_child_links`) because made assumption about this being an API only. Also redundant with `Catalog.get_collections`
- `Search.item_collections()`
- `Search.items()`
- STAC_URL environment variable in Client.open(). url parameter in Client is now required
- STAC_URL environment variable in CLI. CLI now has a required positional argument for the URL

### Fixed

- Running `stac-client` with no arguments no longer raises a confusing exception [#52](https://github.com/stac-utils/pystac-client/pull/52)
- `Client.get_collections_list` [#44](https://github.com/stac-utils/pystac-client/issues/44)
- The regular expression used for datetime parsing [#59](https://github.com/stac-utils/pystac-client/pull/59)
- `Client.from_file` now works as expected, using `Client.open` is not required, although it will fetch STAC_URL from an envvar

## [v0.1.1] - 2021-04-16

### Added

- `ItemSearch.items_as_collection` [#37](https://github.com/stac-utils/pystac-client/pull/37)
- Documentation [published on ReadTheDocs](https://pystac-client.readthedocs.io/en/latest/) [#46](https://github.com/stac-utils/pystac-client/pull/46)

### Changed

- CLI: pass in heades as list of KEY=VALUE pairs

### Fixed

- Include headers in STAC_IO [#38](https://github.com/stac-utils/pystac-client/pull/38)
- README updated to reflect actual CLI behavior

## [v0.1.0] - 2021-04-14

Initial release.

[Unreleased]: <https://github.com/stac-utils/pystac-client/compare/v0.4.0...main>
[v0.4.0]: <https://github.com/stac-utils/pystac-client/compare/v0.3.5...v0.4.0>
[v0.3.5]: <https://github.com/stac-utils/pystac-client/compare/v0.3.4..v0.3.5>
[v0.3.4]: <https://github.com/stac-utils/pystac-client/compare/v0.3.3..v0.3.4>
[v0.3.3]: <https://github.com/stac-utils/pystac-client/compare/v0.3.2..v0.3.3>
[v0.3.2]: <https://github.com/stac-utils/pystac-client/compare/v0.3.1..v0.3.2>
[v0.3.1]: <https://github.com/stac-utils/pystac-client/compare/v0.3.0..v0.3.1>
[v0.3.0]: <https://github.com/stac-utils/pystac-client/compare/v0.2.0..v0.3.0>
[v0.2.0]: <https://github.com/stac-utils/pystac-client/compare/v0.1.1..v0.2.0>
[v0.1.1]: <https://github.com/stac-utils/pystac-client/compare/v0.1.0..v0.1.1>
[v0.1.0]: <https://github.com/stac-utils/pystac-client/tree/v0.1.0><|MERGE_RESOLUTION|>--- conflicted
+++ resolved
@@ -9,12 +9,8 @@
 ### Fixed
 
 - Fix type annotation of `Client._stac_io` and avoid implicit re-exports in `pystac_client.__init__.py` [#249](https://github.com/stac-utils/pystac-client/pull/249)
-<<<<<<< HEAD
-- Restored the previous behavior of ``.search()`` to return an unlimited number of items by default.
-
-=======
+- Restored the previous behavior of ``Client.search()`` to return an unlimited number of items by default. [#273](https://github.com/stac-utils/pystac-client/pull/273)
 - Added `ItemSearch.item_collection()` as a replacement for the deprecated `ItemSearch.get_all_items()` [#237](https://github.com/stac-utils/pystac-client/issues/237)
->>>>>>> caf8dd28
 
 ## [v0.4.0] - 2022-06-08
 
