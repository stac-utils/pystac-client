--- conflicted
+++ resolved
@@ -57,11 +57,6 @@
     "tomli~=2.0; python_version<'3.11'",
     "types-python-dateutil~=2.8.19",
     "types-requests~=2.31.0",
-<<<<<<< HEAD
-=======
-    # temporary pin https://github.com/stac-utils/pystac-client/issues/509
-    "urllib3<2",
->>>>>>> a0a1735c
 ]
 docs = [
     "Sphinx~=6.2",
