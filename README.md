# STAC Client <!-- omit in toc -->

[![CI](https://github.com/stac-utils/pystac-client/actions/workflows/continuous-integration.yml/badge.svg)](https://github.com/stac-utils/pystac-client/actions/workflows/continuous-integration.yml)
[![Release](https://github.com/stac-utils/pystac-client/actions/workflows/release.yml/badge.svg)](https://github.com/stac-utils/pystac-client/actions/workflows/release.yml)
[![PyPI version](https://badge.fury.io/py/pystac-client.svg)](https://badge.fury.io/py/pystac-client)
[![Documentation](https://readthedocs.org/projects/pystac-client/badge/?version=latest)](https://pystac-client.readthedocs.io/en/latest/)
[![codecov](https://codecov.io/gh/stac-utils/pystac-client/branch/main/graph/badge.svg)](https://codecov.io/gh/stac-utils/pystac-client)


A Python client for working with [STAC](https://stacspec.org/) Catalogs and APIs.

<<<<<<< HEAD
- [Installation](#installation)
- [Documentation](#documentation)
- [Development](#development)
  - [Pull Requests](#pull-requests)
=======
## Table of Contents

- [Installation](#installation)
- [Documentation](#documentation)
- [Development](#development)
   - [Pull Requests](#pull-requests)
>>>>>>> a12663a7

## Installation

Install from PyPi. Other than [PySTAC](https://pystac.readthedocs.io) itself, the only dependencies for pystac-client is the Python [requests](https://docs.python-requests.org) and [dateutil](https://dateutil.readthedocs.io) libraries.

```shell
$ pip install pystac-client
```

## Documentation

See the [documentation page](https://pystac-client.readthedocs.io/en/latest/) for the latest docs.

## Development

For development, clone the repository and use the standard Python method for installing
the library as an "editable link", then install the development dependencies:

```shell
$ git clone https://github.com/stac-utils/pystac-client.git
$ cd pystac-client
$ pip install -e .
$ pip install -r requirements-dev.txt
```

To run just the tests

```shell
$ pytest -v -s --block-network --cov pystac_client --cov-report term-missing
```

The pystac-client tests use [vcrpy](https://vcrpy.readthedocs.io/en/latest/) to mock API calls
with "pre-recorded" API responses. When adding new tests use the `@pytest.mark.vcr` decorator
function to indicate `vcrpy` should be used. Record the new responses and commit them to the
repository.

```shell
$ pytest -v -s --record-mode new_episodes --block-network
$ git add <new files here>
$ git commit -a -m 'new test episodes'
```

To update pystac-client to use future versions of STAC API, the existing recorded API responsees
should be "re-recorded":

```shell
$ pytest -v -s --record-mode rewrite --block-network
$ git commit -a -m 'updated test episodes'
```

### Pull Requests

To make Pull Requests to pystac-client, the code must pass linting, formatting, and code tests. To run
the entire suit of checks and tests that will be run the GitHub Action Pipeline, use the `test` script.

```shell
$ scripts/test
```

If automatic formatting is desired (incorrect formatting will cause the GitHub Action to fail),
use the format script and commit the resulting files:

```shell
$ scripts/format
$ git commit -a -m 'formatting updates'
```

To build the documentation, install the documentation requirements, then use the `build-docs` script:

```shell
$ pip install -r requirements-docs.txt
$ scripts/build-docs
```<|MERGE_RESOLUTION|>--- conflicted
+++ resolved
@@ -9,19 +9,12 @@
 
 A Python client for working with [STAC](https://stacspec.org/) Catalogs and APIs.
 
-<<<<<<< HEAD
-- [Installation](#installation)
-- [Documentation](#documentation)
-- [Development](#development)
-  - [Pull Requests](#pull-requests)
-=======
 ## Table of Contents
 
 - [Installation](#installation)
 - [Documentation](#documentation)
 - [Development](#development)
    - [Pull Requests](#pull-requests)
->>>>>>> a12663a7
 
 ## Installation
 
