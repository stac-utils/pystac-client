import json
import re
import warnings
from collections.abc import Iterable, Mapping
from copy import deepcopy
<<<<<<< HEAD
from datetime import timezone, datetime as datetime_
from typing import Dict, Iterator, List, Optional, TYPE_CHECKING, Tuple, Union
import warnings
from itertools import chain
=======
from datetime import datetime as datetime_
from datetime import timezone
from functools import lru_cache
from typing import TYPE_CHECKING, Any, Dict, Iterator, List, Optional, Tuple, Union
>>>>>>> 2324110a

from dateutil.relativedelta import relativedelta
from dateutil.tz import tzutc
from pystac import Collection, Item, ItemCollection
from pystac.stac_io import StacIO

from pystac_client.conformance import ConformanceClasses
from pystac_client.stac_api_io import StacApiIO

if TYPE_CHECKING:
    from pystac_client.client import Client

DATETIME_REGEX = re.compile(
    r"(?P<year>\d{4})(\-(?P<month>\d{2})(\-(?P<day>\d{2})"
    r"(?P<remainder>(T|t)\d{2}:\d{2}:\d{2}(\.\d+)?"
    r"(?P<tz_info>Z|([-+])(\d{2}):(\d{2}))?)?)?)?"
)

# todo: add runtime_checkable when we drop 3.7 support
# class GeoInterface(Protocol):
#     def __geo_interface__(self) -> dict:
#         ...

DatetimeOrTimestamp = Optional[Union[datetime_, str]]
Datetime = Union[Tuple[str], Tuple[str, str]]
DatetimeLike = Union[
    DatetimeOrTimestamp,
    Tuple[DatetimeOrTimestamp, DatetimeOrTimestamp],
    List[DatetimeOrTimestamp],
    Iterator[DatetimeOrTimestamp],
]

BBox = Tuple[float, ...]
BBoxLike = Union[BBox, List[float], Iterator[float], str]

Collections = Tuple[str, ...]
CollectionsLike = Union[List[str], Iterator[str], str]

IDs = Tuple[str, ...]
IDsLike = Union[IDs, str, List[str], Iterator[str]]

Intersects = dict
IntersectsLike = Union[str, object, Intersects]
# todo: after 3.7 is dropped, replace object with GeoInterface

Query = dict
QueryLike = Union[Query, List[str]]

FilterLangLike = str
FilterLike = Union[dict, str]

Sortby = List[Dict[str, str]]
SortbyLike = Union[Sortby, str, List[str]]

Fields = Dict[str, List[str]]
FieldsLike = Union[Fields, str, List[str]]

OP_MAP = {">=": "gte", "<=": "lte", "=": "eq", ">": "gt", "<": "lt"}


# from https://gist.github.com/angstwad/bf22d1822c38a92ec0a9#gistcomment-2622319
def dict_merge(dct: Dict, merge_dct: Dict, add_keys: bool = True) -> Dict:
    """Recursive dict merge.

    Inspired by :meth:``dict.update()``, instead of
    updating only top-level keys, dict_merge recurses down into dicts nested
    to an arbitrary depth, updating keys. The ``merge_dct`` is merged into
    ``dct``. This version will return a copy of the dictionary and leave the original
    arguments untouched.  The optional argument ``add_keys``, determines whether keys
    which are present in ``merge_dict`` but not ``dct`` should be included in the new
    dict.

    Args:
        dct (dict) onto which the merge is executed
        merge_dct (dict): dct merged into dct
        add_keys (bool): whether to add new keys

    Return:
        dict: updated dict
    """
    dct = dct.copy()
    if not add_keys:
        merge_dct = {k: merge_dct[k] for k in set(dct).intersection(set(merge_dct))}

    for k, v in merge_dct.items():
        if k in dct and isinstance(dct[k], dict) and isinstance(merge_dct[k], Mapping):
            dct[k] = dict_merge(dct[k], merge_dct[k], add_keys=add_keys)
        else:
            dct[k] = merge_dct[k]

    return dct


class ItemSearch:
    """Represents a deferred query to a STAC search endpoint as described in the
    `STAC API - Item Search spec
    <https://github.com/radiantearth/stac-api-spec/tree/master/item-search>`__.

    No request is sent to the API until a function is called to fetch or iterate
     through the resulting STAC Items,
     either the :meth:`ItemSearch.item_collections` or :meth:`ItemSearch.items`
     method is called and iterated over.

    All "Parameters", with the exception of ``max_items``, ``method``, and
    ``url`` correspond to query parameters
    described in the `STAC API - Item Search: Query Parameters Table
    <https://github.com/radiantearth/stac-api-spec/tree/master/item-search#query-parameter-table>`__
    docs. Please refer
    to those docs for details on how these parameters filter search results.

    Args:
        url : The URL to the item-search endpoint
        method : The HTTP method to use when making a request to the service.
            This must be either ``"GET"``, ``"POST"``, or
            ``None``. If ``None``, this will default to ``"POST"`` if the
            ``intersects`` argument is present and ``"GET"``
            if not. If a ``"POST"`` request receives a ``405`` status for
            the response, it will automatically retry with a
            ``"GET"`` request for all subsequent requests.
        max_items : The maximum number of items to return from the search. *Note
            that this is not a STAC API - Item Search
            parameter and is instead used by the client to limit the total number
            of returned items*.
        limit : The maximum number of items to return *per page*. Defaults to
            ``None``, which falls back to the limit set
            by the service.
        bbox: May be a list, tuple, or iterator representing a bounding box of 2D
         or 3D coordinates. Results will be filtered
            to only those intersecting the bounding box.
        datetime: Either a single datetime or datetime range used to filter results.
            You may express a single datetime using a :class:`datetime.datetime`
             instance, a `RFC 3339-compliant <https://tools.ietf.org/html/rfc3339>`__
            timestamp, or a simple date string (see below). Instances of
             :class:`datetime.datetime` may be either
            timezone aware or unaware. Timezone aware instances will be converted to
             a UTC timestamp before being passed
            to the endpoint. Timezone unaware instances are assumed to represent UTC
             timestamps. You may represent a
            datetime range using a ``"/"`` separated string as described in the spec,
             or a list, tuple, or iterator
            of 2 timestamps or datetime instances. For open-ended ranges, use either
            ``".."`` (``'2020-01-01:00:00:00Z/..'``,
            ``['2020-01-01:00:00:00Z', '..']``) or a value of ``None``
            (``['2020-01-01:00:00:00Z', None]``).

            If using a simple date string, the datetime can be specified in
             ``YYYY-mm-dd`` format, optionally truncating
            to ``YYYY-mm`` or just ``YYYY``. Simple date strings will be expanded to
             include the entire time period, for
            example:

            - ``2017`` expands to ``2017-01-01T00:00:00Z/2017-12-31T23:59:59Z``
            - ``2017-06`` expands to ``2017-06-01T00:00:00Z/2017-06-30T23:59:59Z``
            - ``2017-06-10`` expands to ``2017-06-10T00:00:00Z/2017-06-10T23:59:59Z``

            If used in a range, the end of the range expands to the end of that
            day/month/year, for example:

            - ``2017/2018`` expands to
              ``2017-01-01T00:00:00Z/2018-12-31T23:59:59Z``
            - ``2017-06/2017-07`` expands to
              ``2017-06-01T00:00:00Z/2017-07-31T23:59:59Z``
            - ``2017-06-10/2017-06-11`` expands to
              ``2017-06-10T00:00:00Z/2017-06-11T23:59:59Z``
        intersects: A string or dictionary representing a GeoJSON geometry, or
            an object that implements a
            ``__geo_interface__`` property as supported by several libraries
            including Shapely, ArcPy, PySAL, and
            geojson. Results filtered to only those intersecting the geometry.
        ids: List of Item ids to return. All other filter parameters that further
        restrict the number of search results
            (except ``limit``) are ignored.
        collections: List of one or more Collection IDs or :class:`pystac.Collection`
         instances. Only Items in one
            of the provided Collections will be searched
        query: List or JSON of query parameters as per the STAC API `query` extension
        filter: JSON of query parameters as per the STAC API `filter` extension
        filter_lang: Language variant used in the filter body. If `filter` is a
            dictionary or not provided, defaults
            to 'cql2-json'. If `filter` is a string, defaults to `cql2-text`.
        sortby: A single field or list of fields to sort the response by
        fields: A list of fields to include in the response. Note this may
            result in invalid STAC objects, as they may not have required fields.
            Use `get_all_items_as_dict` to avoid object unmarshalling errors.
        max_items: The maximum number of items to get, even if there are more
            matched items.
        method: The http method, 'GET' or 'POST'
        stac_io: An instance of StacIO for retrieving results. Normally comes
        from the Client that returns this ItemSearch client: An instance of a
        root Client used to set the root on resulting Items
    """

    def __init__(
        self,
        url: str,
        *,
        limit: Optional[int] = 100,
        bbox: Optional[BBoxLike] = None,
        datetime: Optional[DatetimeLike] = None,
        intersects: Optional[IntersectsLike] = None,
        ids: Optional[IDsLike] = None,
        collections: Optional[CollectionsLike] = None,
        query: Optional[QueryLike] = None,
        filter: Optional[FilterLike] = None,
        filter_lang: Optional[FilterLangLike] = None,
        sortby: Optional[SortbyLike] = None,
        fields: Optional[FieldsLike] = None,
        max_items: Optional[int] = None,
        method: Optional[str] = "POST",
        stac_io: Optional[StacIO] = None,
        client: Optional["Client"] = None,
    ):
        self.url = url
        self.client = client

        if stac_io:
            self._stac_io = stac_io
        else:
            self._stac_io = StacApiIO()
        self._stac_io.assert_conforms_to(ConformanceClasses.ITEM_SEARCH)

        self._max_items = max_items
        if self._max_items is not None and limit is not None:
            limit = min(limit, self._max_items)

        if limit is not None and (limit < 1 or limit > 10000):
            raise Exception(f"Invalid limit of {limit}, must be between 1 and 10,000")

        self.method = method

        params = {
            "limit": limit,
            "bbox": self._format_bbox(bbox),
            "datetime": self._format_datetime(datetime),
            "ids": self._format_ids(ids),
            "collections": self._format_collections(collections),
            "intersects": self._format_intersects(intersects),
            "query": self._format_query(query),
            "filter": self._format_filter(filter),
            "filter-lang": self._format_filter_lang(filter, filter_lang),
            "sortby": self._format_sortby(sortby),
            "fields": self._format_fields(fields),
        }

        self._parameters = {k: v for k, v in params.items() if v is not None}

    def get_parameters(self) -> Dict[str, Any]:
        if self.method == "POST":
            return self._parameters
        elif self.method == "GET":
            params = deepcopy(self._parameters)
<<<<<<< HEAD
            if 'bbox' in params:
                params['bbox'] = ','.join(map(str, params['bbox']))
            if 'ids' in params:
                params['ids'] = ','.join(params['ids'])
            if 'collections' in params:
                params['collections'] = ','.join(params['collections'])
            if 'intersects' in params:
                params['intersects'] = json.dumps(params['intersects'])
            if 'sortby' in params:
                params['sortby'] = self.sortby_json_to_str(params['sortby'])
            if 'fields' in params:
                params['fields'] = self.fields_json_to_str(params['fields'])
=======
            if "bbox" in params:
                params["bbox"] = ",".join(map(str, params["bbox"]))
            if "ids" in params:
                params["ids"] = ",".join(params["ids"])
            if "collections" in params:
                params["collections"] = ",".join(params["collections"])
            if "intersects" in params:
                params["intersects"] = json.dumps(params["intersects"])
            if "sortby" in params:
                params["sortby"] = self.sortby_json_to_str(params["sortby"])
>>>>>>> 2324110a
            return params
        else:
            raise Exception(f"Unsupported method {self.method}")

    @staticmethod
    def _format_query(value: List[QueryLike]) -> Optional[Dict[str, Any]]:
        if value is None:
            return None

        if isinstance(value, list):
            query = {}
            for q in value:
                for op in [">=", "<=", "=", ">", "<"]:
                    parts = q.split(op)
                    if len(parts) == 2:
                        param = parts[0]
                        val = parts[1]
                        if param == "gsd":
                            val = float(val)
                        query = dict_merge(query, {parts[0]: {OP_MAP[op]: val}})
                        break
        else:
            query = value

        return query

    @staticmethod
    def _format_filter_lang(
        _filter: FilterLike, value: FilterLangLike
    ) -> Optional[str]:
        if _filter is None:
            return None

        if value is not None:
            return value

        if isinstance(_filter, str):
            return "cql2-text"

        if isinstance(_filter, dict):
            return "cql2-json"

        return None

    def _format_filter(self, value: FilterLike) -> Optional[dict]:
        if value is None:
            return None

        self._stac_io.assert_conforms_to(ConformanceClasses.FILTER)
        return value

    @staticmethod
    def _format_bbox(value: Optional[BBoxLike]) -> Optional[BBox]:
        if value is None:
            return None

        if isinstance(value, str):
            bbox = tuple(map(float, value.split(",")))
        else:
            bbox = tuple(map(float, value))

        return bbox

    @staticmethod
    def _format_datetime(value: Optional[DatetimeLike]) -> Optional[Datetime]:
        def _to_utc_isoformat(dt):
            dt = dt.astimezone(timezone.utc)
            dt = dt.replace(tzinfo=None)
            return dt.isoformat("T") + "Z"

        def _to_isoformat_range(component: DatetimeOrTimestamp):
            """Converts a single DatetimeOrTimestamp into one or two Datetimes.

            This is required to expand a single value like "2017" out to the whole
            year. This function returns two values. The first value is always a
            valid Datetime. The second value can be None or a Datetime. If it is
            None, this means that the first value was an exactly specified value
            (e.g. a `datetime.datetime`). If the second value is a Datetime, then
            it will be the end of the range at the resolution of the component,
            e.g. if the component were "2017" the second value would be the last
            second of the last day of 2017.
            """
            if component is None:
                return "..", None
            elif isinstance(component, str):
                if component == "..":
                    return component, None

                match = DATETIME_REGEX.match(component)
                if not match:
                    raise Exception(f"invalid datetime component: {component}")
                elif match.group("remainder"):
                    if match.group("tz_info"):
                        return component, None
                    else:
                        return f"{component}Z", None
                else:
                    year = int(match.group("year"))
                    optional_month = match.group("month")
                    optional_day = match.group("day")

                if optional_day is not None:
                    start = datetime_(
                        year,
                        int(optional_month),
                        int(optional_day),
                        0,
                        0,
                        0,
                        tzinfo=tzutc(),
                    )
                    end = start + relativedelta(days=1, seconds=-1)
                elif optional_month is not None:
                    start = datetime_(
                        year, int(optional_month), 1, 0, 0, 0, tzinfo=tzutc()
                    )
                    end = start + relativedelta(months=1, seconds=-1)
                else:
                    start = datetime_(year, 1, 1, 0, 0, 0, tzinfo=tzutc())
                    end = start + relativedelta(years=1, seconds=-1)
                return _to_utc_isoformat(start), _to_utc_isoformat(end)
            else:
                return _to_utc_isoformat(component), None

        if value is None:
            return None
        elif isinstance(value, datetime_):
            return _to_utc_isoformat(value)
        elif isinstance(value, str):
            components = value.split("/")
        else:
            components = list(value)

        if not components:
            return None
        elif len(components) == 1:
            start, end = _to_isoformat_range(components[0])
            if end is not None:
                return f"{start}/{end}"
            else:
                return start
        elif len(components) == 2:
            start, _ = _to_isoformat_range(components[0])
            backup_end, end = _to_isoformat_range(components[1])
            return f"{start}/{end or backup_end}"
        else:
            raise Exception(
                "too many datetime components "
                f"(max=2, actual={len(components)}): {value}"
            )

    @staticmethod
    def _format_collections(value: Optional[CollectionsLike]) -> Optional[Collections]:
        def _format(c: Any) -> Any:
            if isinstance(c, str):
                return c
            if isinstance(c, Iterable):
                return tuple(map(_format, c))

            return c.id

        if value is None:
            return None
        if isinstance(value, str):
            return tuple(map(_format, value.split(",")))
        if isinstance(value, Collection):
            return (_format(value),)

        return _format(value)

    @staticmethod
    def _format_ids(value: Optional[IDsLike]) -> Optional[IDs]:
        if value is None:
            return None

        if isinstance(value, str):
            return tuple(value.split(","))

        return tuple(value)

    def _format_sortby(self, value: Optional[SortbyLike]) -> Optional[Sortby]:
        if value is None:
            return None

        self._stac_io.assert_conforms_to(ConformanceClasses.SORT)

        if isinstance(value, str):
            return [self.sortby_part_to_json(part) for part in value.split(",")]

        if isinstance(value, list):
            if value and isinstance(value[0], str):
                return [self.sortby_part_to_json(v) for v in value]
            elif value and isinstance(value[0], dict):
                return value

        raise Exception(
            "sortby must be of type None, str, List[str], or List[Dict[str, str]"
        )

    @staticmethod
    def sortby_part_to_json(part: str) -> Dict[str, str]:
        if part.startswith("-"):
            return {"field": part[1:], "direction": "desc"}
        elif part.startswith("+"):
            return {"field": part[1:], "direction": "asc"}
        else:
            return {"field": part, "direction": "asc"}

    @staticmethod
    def sortby_json_to_str(sortby: Sortby) -> str:
        return ",".join(
            [
                f"{'+' if sort['direction'] == 'asc' else '-'}{sort['field']}"
                for sort in sortby
            ]
        )

    def _format_fields(self, value: Optional[FieldsLike]) -> Optional[Fields]:
        if value is None:
            return None

        self._stac_io.assert_conforms_to(ConformanceClasses.FIELDS)

        if isinstance(value, str):
<<<<<<< HEAD
            return self.fields_to_json(value.split(','))
        if isinstance(value, list):
            return self.fields_to_json(value)
        if isinstance(value, dict):
            return value
=======
            return tuple(value.split(","))
>>>>>>> 2324110a

        raise Exception("sortby must be of type None, str, List[str], or List[Dict[str, str]")

    @staticmethod
    def fields_to_json(fields: List[str]) -> Fields:
        includes: List[str] = []
        excludes: List[str] = []
        for field in fields:
            if field.startswith("-"):
                excludes.append(field[1:])
            elif field.startswith("+"):
                includes.append(field[1:])
            else:
                includes.append(field)
        return {"includes": includes, "excludes": excludes}

    @staticmethod
    def fields_json_to_str(fields: Fields) -> str:
        includes = [f"+{x}" for x in fields.get('includes', [])]
        excludes = [f"-{x}" for x in fields.get('excludes', [])]
        return ",".join(chain(includes, excludes))

    @staticmethod
    def _format_intersects(value: Optional[IntersectsLike]) -> Optional[Intersects]:
        if value is None:
            return None
        if isinstance(value, dict):
            return deepcopy(value)
        if isinstance(value, str):
            return json.loads(value)
        if hasattr(value, "__geo_interface__"):
            return deepcopy(getattr(value, "__geo_interface__"))
        raise Exception(
            "intersects must be of type None, str, dict, or an object that "
            "implements __geo_interface__"
        )

    @lru_cache(1)
    def matched(self) -> int:
        """Return number matched for search

        Returns the value from the `numberMatched` or `context.matched` field.
        Not all APIs will support counts in which case a warning will be issued

        Returns:
            int: Total count of matched items. If counts are not supported `None`
            is returned.
        """
        params = {**self.get_parameters(), "limit": 1}
        resp = self._stac_io.read_json(self.url, method=self.method, parameters=params)
        found = None
        if "context" in resp:
            found = resp["context"]["matched"]
        elif "numberMatched" in resp:
            found = resp["numberMatched"]
        if found is None:
            warnings.warn("numberMatched or context.matched not in response")
        return found

    def get_item_collections(self) -> Iterator[ItemCollection]:
        """Iterator that yields ItemCollection objects.  Each ItemCollection is
        a page of results from the search.

        Yields:
            Iterable[Item] : pystac_client.ItemCollection
        """
        for page in self._stac_io.get_pages(
            self.url, self.method, self.get_parameters()
        ):
            yield ItemCollection.from_dict(page, preserve_dict=False, root=self.client)

    def get_items(self) -> Iterator[Item]:
        """Iterator that yields :class:`pystac.Item` instances for each item matching
        the given search parameters. Calls
        :meth:`ItemSearch.item_collections()` internally and yields from
        :attr:`ItemCollection.features <pystac_client.ItemCollection.features>` for
        each page of results.

        Return:
            Iterable[Item] : Iterate through resulting Items
        """
        nitems = 0
        for item_collection in self.get_item_collections():
            for item in item_collection:
                yield item
                nitems += 1
                if self._max_items and nitems >= self._max_items:
                    return

    @lru_cache(1)
    def get_all_items_as_dict(self) -> Dict:
        """Convenience method that gets all items from all pages, up to self._max_items,
         and returns an array of dictionaries

        Return:
            Dict : A GeoJSON FeatureCollection
        """
        features = []
        for page in self._stac_io.get_pages(
            self.url, self.method, self.get_parameters()
        ):
            for feature in page["features"]:
                features.append(feature)
                if self._max_items and len(features) >= self._max_items:
                    return {"type": "FeatureCollection", "features": features}
        return {"type": "FeatureCollection", "features": features}

    @lru_cache(1)
    def get_all_items(self) -> ItemCollection:
        """Convenience method that builds an :class:`ItemCollection` from all items
            matching the given search parameters.

        Return:
            item_collection : ItemCollection
        """
        feature_collection = self.get_all_items_as_dict()
        return ItemCollection.from_dict(
            feature_collection, preserve_dict=False, root=self.client
        )<|MERGE_RESOLUTION|>--- conflicted
+++ resolved
@@ -3,17 +3,11 @@
 import warnings
 from collections.abc import Iterable, Mapping
 from copy import deepcopy
-<<<<<<< HEAD
-from datetime import timezone, datetime as datetime_
-from typing import Dict, Iterator, List, Optional, TYPE_CHECKING, Tuple, Union
-import warnings
-from itertools import chain
-=======
 from datetime import datetime as datetime_
 from datetime import timezone
 from functools import lru_cache
+from itertools import chain
 from typing import TYPE_CHECKING, Any, Dict, Iterator, List, Optional, Tuple, Union
->>>>>>> 2324110a
 
 from dateutil.relativedelta import relativedelta
 from dateutil.tz import tzutc
@@ -265,20 +259,6 @@
             return self._parameters
         elif self.method == "GET":
             params = deepcopy(self._parameters)
-<<<<<<< HEAD
-            if 'bbox' in params:
-                params['bbox'] = ','.join(map(str, params['bbox']))
-            if 'ids' in params:
-                params['ids'] = ','.join(params['ids'])
-            if 'collections' in params:
-                params['collections'] = ','.join(params['collections'])
-            if 'intersects' in params:
-                params['intersects'] = json.dumps(params['intersects'])
-            if 'sortby' in params:
-                params['sortby'] = self.sortby_json_to_str(params['sortby'])
-            if 'fields' in params:
-                params['fields'] = self.fields_json_to_str(params['fields'])
-=======
             if "bbox" in params:
                 params["bbox"] = ",".join(map(str, params["bbox"]))
             if "ids" in params:
@@ -289,7 +269,8 @@
                 params["intersects"] = json.dumps(params["intersects"])
             if "sortby" in params:
                 params["sortby"] = self.sortby_json_to_str(params["sortby"])
->>>>>>> 2324110a
+            if "fields" in params:
+                params["fields"] = self.fields_json_to_str(params["fields"])
             return params
         else:
             raise Exception(f"Unsupported method {self.method}")
@@ -514,17 +495,15 @@
         self._stac_io.assert_conforms_to(ConformanceClasses.FIELDS)
 
         if isinstance(value, str):
-<<<<<<< HEAD
-            return self.fields_to_json(value.split(','))
+            return self.fields_to_json(value.split(","))
         if isinstance(value, list):
             return self.fields_to_json(value)
         if isinstance(value, dict):
             return value
-=======
-            return tuple(value.split(","))
->>>>>>> 2324110a
-
-        raise Exception("sortby must be of type None, str, List[str], or List[Dict[str, str]")
+
+        raise Exception(
+            "sortby must be of type None, str, List[str], or List[Dict[str, str]"
+        )
 
     @staticmethod
     def fields_to_json(fields: List[str]) -> Fields:
@@ -541,8 +520,8 @@
 
     @staticmethod
     def fields_json_to_str(fields: Fields) -> str:
-        includes = [f"+{x}" for x in fields.get('includes', [])]
-        excludes = [f"-{x}" for x in fields.get('excludes', [])]
+        includes = [f"+{x}" for x in fields.get("includes", [])]
+        excludes = [f"-{x}" for x in fields.get("excludes", [])]
         return ",".join(chain(includes, excludes))
 
     @staticmethod
