import json
import re
import warnings
from collections.abc import Iterable, Mapping
from copy import deepcopy
from datetime import datetime as datetime_
from datetime import timezone
from functools import lru_cache
from itertools import chain
from typing import (
    TYPE_CHECKING,
    Any,
    Callable,
    Dict,
    Iterator,
    List,
    Optional,
    Tuple,
    Union,
)

from dateutil.relativedelta import relativedelta
from dateutil.tz import tzutc
from pystac import Collection, Item, ItemCollection

from pystac_client._utils import Modifiable, call_modifier
from pystac_client.conformance import ConformanceClasses
from pystac_client.stac_api_io import StacApiIO

if TYPE_CHECKING:
    from pystac_client import client as _client

DATETIME_REGEX = re.compile(
    r"(?P<year>\d{4})(-(?P<month>\d{2})(-(?P<day>\d{2})"
    r"(?P<remainder>([Tt])\d{2}:\d{2}:\d{2}(\.\d+)?"
    r"(?P<tz_info>Z|([-+])(\d{2}):(\d{2}))?)?)?)?"
)

# todo: add runtime_checkable when we drop 3.7 support
# class GeoInterface(Protocol):
#     def __geo_interface__(self) -> dict:
#         ...

DatetimeOrTimestamp = Optional[Union[datetime_, str]]
Datetime = str
DatetimeLike = Union[
    DatetimeOrTimestamp,
    Tuple[DatetimeOrTimestamp, DatetimeOrTimestamp],
    List[DatetimeOrTimestamp],
    Iterator[DatetimeOrTimestamp],
]

BBox = Tuple[float, ...]
BBoxLike = Union[BBox, List[float], Iterator[float], str]

Collections = Tuple[str, ...]
CollectionsLike = Union[List[str], Iterator[str], str]

IDs = Tuple[str, ...]
IDsLike = Union[IDs, str, List[str], Iterator[str]]

Intersects = Dict[str, Any]
IntersectsLike = Union[str, object, Intersects]
# todo: after 3.7 is dropped, replace object with GeoInterface

Query = Dict[str, Any]
QueryLike = Union[Query, List[str]]

FilterLangLike = str
FilterLike = Union[Dict[str, Any], str]

Sortby = List[Dict[str, str]]
SortbyLike = Union[Sortby, str, List[str]]

Fields = Dict[str, List[str]]
FieldsLike = Union[Fields, str, List[str]]

# these cannot be reordered or parsing will fail!
OP_MAP = {
    ">=": "gte",
    "<=": "lte",
    "=": "eq",
    "<>": "neq",
    ">": "gt",
    "<": "lt",
}

OPS = list(OP_MAP.keys())

# Previously named DEFAULT_LIMIT_AND_MAX_ITEMS
# aliased for backwards compat
# https://github.com/stac-utils/pystac-client/pull/273
DEFAUL_LIMIT = DEFAULT_LIMIT_AND_MAX_ITEMS = 100


# from https://gist.github.com/angstwad/bf22d1822c38a92ec0a9#gistcomment-2622319
def dict_merge(
    dct: Dict[Any, Any], merge_dct: Dict[Any, Any], add_keys: bool = True
) -> Dict[Any, Any]:
    """Recursive dict merge.

    Inspired by :meth:``dict.update()``, instead of
    updating only top-level keys, dict_merge recurses down into dicts nested
    to an arbitrary depth, updating keys. The ``merge_dct`` is merged into
    ``dct``. This version will return a copy of the dictionary and leave the original
    arguments untouched.  The optional argument ``add_keys``, determines whether keys
    which are present in ``merge_dict`` but not ``dct`` should be included in the new
    dict.

    Args:
        dct (dict) onto which the merge is executed
        merge_dct (dict): dct merged into dct
        add_keys (bool): whether to add new keys

    Return:
        dict: updated dict
    """
    dct = dct.copy()
    if not add_keys:
        merge_dct = {k: merge_dct[k] for k in set(dct).intersection(set(merge_dct))}

    for k, v in merge_dct.items():
        if k in dct and isinstance(dct[k], dict) and isinstance(merge_dct[k], Mapping):
            dct[k] = dict_merge(dct[k], merge_dct[k], add_keys=add_keys)
        else:
            dct[k] = merge_dct[k]

    return dct


class ItemSearch:
    """Represents a deferred query to a STAC search endpoint as described in the
    `STAC API - Item Search spec
    <https://github.com/radiantearth/stac-api-spec/tree/master/item-search>`__.

    No request is sent to the API until a method is called to iterate
    through the resulting STAC Items, either :meth:`ItemSearch.item_collections`,
    :meth:`ItemSearch.items`, or :meth:`ItemSearch.items_as_dicts`.

    All parameters except `url``, ``method``, ``max_items``, ``stac_io``, and ``client``
    correspond to query parameters
    described in the `STAC API - Item Search: Query Parameters Table
    <https://github.com/radiantearth/stac-api-spec/tree/master/item-search#query-parameter-table>`__
    docs. Please refer
    to those docs for details on how these parameters filter search results.

    Args:
        url: The URL to the root / landing page of the STAC API
            implementing the Item Search endpoint.
        method : The HTTP method to use when making a request to the service.
            This must be either ``"GET"``, ``"POST"``, or
            ``None``. If ``None``, this will default to ``"POST"``.
            If a ``"POST"`` request receives a ``405`` status for
            the response, it will automatically retry with
            ``"GET"`` for all subsequent requests.
        max_items : The maximum number of items to return from the search, even
            if there are more matching results. This allows the client to limit the
            total number of Items returned from the :meth:`items`,
            :meth:`item_collections`, and :meth:`items_as_dicts methods`. The client
            will continue to request pages of items until the number of max items is
            reached. By default (``max_items=None``) all items matching the query
            will be returned.
        stac_io: An instance of StacIO for retrieving results. Normally comes
            from the Client that returns this ItemSearch client: An instance of a
            root Client used to set the root on resulting Items.
        client: An instance of Client for retrieving results. This is normally populated
            by the client that returns this ItemSearch instance.
        limit: A recommendation to the service as to the number of items to return
            *per page* of results. Defaults to 100.
        ids: List of one or more Item ids to filter on.
        collections: List of one or more Collection IDs or :class:`pystac.Collection`
            instances. Only Items in one
            of the provided Collections will be searched
        bbox: A list, tuple, or iterator representing a bounding box of 2D
            or 3D coordinates. Results will be filtered
            to only those intersecting the bounding box.
        intersects: A string or dictionary representing a GeoJSON geometry, or
            an object that implements a
            ``__geo_interface__`` property, as supported by several libraries
            including Shapely, ArcPy, PySAL, and
            geojson. Results filtered to only those intersecting the geometry.
        datetime: Either a single datetime or datetime range used to filter results.
            You may express a single datetime using a :class:`datetime.datetime`
             instance, a `RFC 3339-compliant <https://tools.ietf.org/html/rfc3339>`__
            timestamp, or a simple date string (see below). Instances of
             :class:`datetime.datetime` may be either
            timezone aware or unaware. Timezone aware instances will be converted to
             a UTC timestamp before being passed
            to the endpoint. Timezone unaware instances are assumed to represent UTC
             timestamps. You may represent a
            datetime range using a ``"/"`` separated string as described in the spec,
             or a list, tuple, or iterator
            of 2 timestamps or datetime instances. For open-ended ranges, use either
            ``".."`` (``'2020-01-01:00:00:00Z/..'``,
            ``['2020-01-01:00:00:00Z', '..']``) or a value of ``None``
            (``['2020-01-01:00:00:00Z', None]``).

            If using a simple date string, the datetime can be specified in
             ``YYYY-mm-dd`` format, optionally truncating
            to ``YYYY-mm`` or just ``YYYY``. Simple date strings will be expanded to
             include the entire time period, for
            example:

            - ``2017`` expands to ``2017-01-01T00:00:00Z/2017-12-31T23:59:59Z``
            - ``2017-06`` expands to ``2017-06-01T00:00:00Z/2017-06-30T23:59:59Z``
            - ``2017-06-10`` expands to ``2017-06-10T00:00:00Z/2017-06-10T23:59:59Z``

            If used in a range, the end of the range expands to the end of that
            day/month/year, for example:

            - ``2017/2018`` expands to
              ``2017-01-01T00:00:00Z/2018-12-31T23:59:59Z``
            - ``2017-06/2017-07`` expands to
              ``2017-06-01T00:00:00Z/2017-07-31T23:59:59Z``
            - ``2017-06-10/2017-06-11`` expands to
              ``2017-06-10T00:00:00Z/2017-06-11T23:59:59Z``

        query: List or JSON of query parameters as per the STAC API `query` extension
        filter: JSON of query parameters as per the STAC API `filter` extension
        filter_lang: Language variant used in the filter body. If `filter` is a
            dictionary or not provided, defaults
            to 'cql2-json'. If `filter` is a string, defaults to `cql2-text`.
        sortby: A single field or list of fields to sort the response by
        fields: A list of fields to include in the response. Note this may
            result in invalid STAC objects, as they may not have required fields.
            Use `items_as_dicts` to avoid object unmarshalling errors.
        modifier : A callable that modifies the children collection and items
            returned by this Client. This can be useful for injecting
            authentication parameters into child assets to access data
            from non-public sources.

            The callable should expect a single argument, which will be one
            of the following types:

            * :class:`pystac.Collection`
            * :class:`pystac.Item`
            * :class:`pystac.ItemCollection`
            * A STAC item-like :class:`dict`
            * A STAC collection-like :class:`dict`

            The callable should mutate the argument in place and return ``None``.

            ``modifier`` propagates recursively to children of this Client.
            After getting a child collection with, e.g.
            :meth:`Client.get_collection`, the child items of that collection
            will still be signed with ``modifier``.
    """

    def __init__(
        self,
        url: str,
        *,
        method: Optional[str] = "POST",
        max_items: Optional[int] = None,
        stac_io: Optional[StacApiIO] = None,
        client: Optional["_client.Client"] = None,
        limit: Optional[int] = DEFAULT_LIMIT_AND_MAX_ITEMS,
        ids: Optional[IDsLike] = None,
        collections: Optional[CollectionsLike] = None,
        bbox: Optional[BBoxLike] = None,
        intersects: Optional[IntersectsLike] = None,
        datetime: Optional[DatetimeLike] = None,
        query: Optional[QueryLike] = None,
        filter: Optional[FilterLike] = None,
        filter_lang: Optional[FilterLangLike] = None,
        sortby: Optional[SortbyLike] = None,
        fields: Optional[FieldsLike] = None,
        modifier: Optional[Callable[[Modifiable], None]] = None,
    ):
        self.url = url
        self.client = client

        if stac_io:
            self._stac_io = stac_io
        else:
            self._stac_io = StacApiIO()

        self._assert_conforms_to(ConformanceClasses.ITEM_SEARCH)

        self._max_items = max_items
        if self._max_items is not None and limit is not None:
            limit = min(limit, self._max_items)

        if limit is not None and (limit < 1 or limit > 10000):
            raise Exception(f"Invalid limit of {limit}, must be between 1 and 10,000")

        self.method = method
        self.modifier = modifier

        params = {
            "limit": limit,
            "bbox": self._format_bbox(bbox),
            "datetime": self._format_datetime(datetime),
            "ids": self._format_ids(ids),
            "collections": self._format_collections(collections),
            "intersects": self._format_intersects(intersects),
            "query": self._format_query(query),
            "filter": self._format_filter(filter),
            "filter-lang": self._format_filter_lang(filter, filter_lang),
            "sortby": self._format_sortby(sortby),
            "fields": self._format_fields(fields),
        }

        self._parameters: Dict[str, Any] = {
            k: v for k, v in params.items() if v is not None
        }

    def _assert_conforms_to(self, conformance_class: ConformanceClasses) -> None:
        self._stac_io.assert_conforms_to(conformance_class)

    def get_parameters(self) -> Dict[str, Any]:
        if self.method == "POST":
            return self._parameters
        elif self.method == "GET":
            params = deepcopy(self._parameters)
            if "bbox" in params:
                params["bbox"] = ",".join(map(str, params["bbox"]))
            if "ids" in params:
                params["ids"] = ",".join(params["ids"])
            if "collections" in params:
                params["collections"] = ",".join(params["collections"])
            if "intersects" in params:
                params["intersects"] = json.dumps(params["intersects"])
            if "sortby" in params:
                params["sortby"] = self._sortby_dict_to_str(params["sortby"])
            if "fields" in params:
                params["fields"] = self._fields_dict_to_str(params["fields"])
            return params
        else:
            raise Exception(f"Unsupported method {self.method}")

    def _format_query(self, value: Optional[QueryLike]) -> Optional[Dict[str, Any]]:
        if value is None:
            return None

        self._assert_conforms_to(ConformanceClasses.QUERY)

        if isinstance(value, dict):
            return value
        elif isinstance(value, list):
            query: Dict[str, Any] = {}
            for q in value:
                if isinstance(q, str):
                    try:
                        query = dict_merge(query, json.loads(q))
                    except json.decoder.JSONDecodeError:
                        for op in OPS:
                            parts = q.split(op)
                            if len(parts) == 2:
                                param = parts[0]
                                val: Union[str, float] = parts[1]
                                if param == "gsd":
                                    val = float(val)
                                query = dict_merge(query, {parts[0]: {OP_MAP[op]: val}})
                                break
                else:
                    raise Exception("Unsupported query format, must be a List[str].")
        else:
            raise Exception("Unsupported query format, must be a Dict or List[str].")

        return query

    @staticmethod
    def _format_filter_lang(
        _filter: Optional[FilterLike], value: Optional[FilterLangLike]
    ) -> Optional[str]:
        if _filter is None:
            return None

        if value is not None:
            return value

        if isinstance(_filter, str):
            return "cql2-text"

        if isinstance(_filter, dict):
            return "cql2-json"

        return None

    def _format_filter(self, value: Optional[FilterLike]) -> Optional[FilterLike]:
        if value is None:
            return None

        self._assert_conforms_to(ConformanceClasses.FILTER)

        return value

    @staticmethod
    def _format_bbox(value: Optional[BBoxLike]) -> Optional[BBox]:
        if value is None:
            return None

        if isinstance(value, str):
            bbox = tuple(map(float, value.split(",")))
        else:
            bbox = tuple(map(float, value))

        return bbox

    @staticmethod
    def _to_utc_isoformat(dt: datetime_) -> str:
        dt = dt.astimezone(timezone.utc)
        dt = dt.replace(tzinfo=None)
        return f'{dt.isoformat("T")}Z'

    def _to_isoformat_range(
        self,
        component: DatetimeOrTimestamp,
    ) -> Tuple[Optional[str], Optional[str]]:
        """Converts a single DatetimeOrTimestamp into one or two Datetimes.

        This is required to expand a single value like "2017" out to the whole
        year. This function returns two values. The first value is always a
        valid Datetime. The second value can be None or a Datetime. If it is
        None, this means that the first value was an exactly specified value
        (e.g. a `datetime.datetime`). If the second value is a Datetime, then
        it will be the end of the range at the resolution of the component,
        e.g. if the component were "2017" the second value would be the last
        second of the last day of 2017.
        """
        if component is None:
            return "..", None
        elif isinstance(component, str):
            if component == "..":
                return component, None

            match = DATETIME_REGEX.match(component)
            if not match:
                raise Exception(f"invalid datetime component: {component}")
            elif match.group("remainder"):
                if match.group("tz_info"):
                    return component, None
                else:
                    return f"{component}Z", None
            else:
                year = int(match.group("year"))
                optional_month = match.group("month")
                optional_day = match.group("day")

            if optional_day is not None:
                start = datetime_(
                    year,
                    int(optional_month),
                    int(optional_day),
                    0,
                    0,
                    0,
                    tzinfo=tzutc(),
                )
                end = start + relativedelta(days=1, seconds=-1)
            elif optional_month is not None:
                start = datetime_(year, int(optional_month), 1, 0, 0, 0, tzinfo=tzutc())
                end = start + relativedelta(months=1, seconds=-1)
            else:
                start = datetime_(year, 1, 1, 0, 0, 0, tzinfo=tzutc())
                end = start + relativedelta(years=1, seconds=-1)
            return self._to_utc_isoformat(start), self._to_utc_isoformat(end)
        else:
            return self._to_utc_isoformat(component), None

    def _format_datetime(self, value: Optional[DatetimeLike]) -> Optional[Datetime]:
        if value is None:
            return None
        elif isinstance(value, datetime_):
            return self._to_utc_isoformat(value)
        elif isinstance(value, str):
            components = value.split("/")
        else:
            components = list(value)  # type: ignore

        if not components:
            return None
        elif len(components) == 1:
            start, end = self._to_isoformat_range(components[0])
            if end is not None:
                return f"{start}/{end}"
            else:
                return start
        elif len(components) == 2:
            start, _ = self._to_isoformat_range(components[0])
            backup_end, end = self._to_isoformat_range(components[1])
            return f"{start}/{end or backup_end}"
        else:
            raise Exception(
                "too many datetime components "
                f"(max=2, actual={len(components)}): {value}"
            )

    @staticmethod
    def _format_collections(value: Optional[CollectionsLike]) -> Optional[Collections]:
        def _format(c: Any) -> Collections:
            if isinstance(c, str):
                return (c,)
            if isinstance(c, Iterable):
                return tuple(map(lambda x: _format(x)[0], c))

            return (c.id,)

        if value is None:
            return None
        if isinstance(value, str):
            return tuple(map(lambda x: _format(x)[0], value.split(",")))
        if isinstance(value, Collection):
            return _format(value)

        return _format(value)

    @staticmethod
    def _format_ids(value: Optional[IDsLike]) -> Optional[IDs]:
        if value is None:
            return None

        if isinstance(value, str):
            return tuple(value.split(","))

        return tuple(value)

    def _format_sortby(self, value: Optional[SortbyLike]) -> Optional[Sortby]:
        if value is None:
            return None

        self._assert_conforms_to(ConformanceClasses.SORT)

        if isinstance(value, str):
            return [self._sortby_part_to_dict(part) for part in value.split(",")]

        if isinstance(value, list):
            if value and isinstance(value[0], str):
                return [self._sortby_part_to_dict(str(v)) for v in value]
            elif value and isinstance(value[0], dict):
                return value  # type: ignore

        raise Exception(
            "sortby must be of type None, str, List[str], or List[Dict[str, str]"
        )

    @staticmethod
    def _sortby_part_to_dict(part: str) -> Dict[str, str]:
        if part.startswith("-"):
            return {"field": part[1:], "direction": "desc"}
        elif part.startswith("+"):
            return {"field": part[1:], "direction": "asc"}
        else:
            return {"field": part, "direction": "asc"}

    @staticmethod
    def _sortby_dict_to_str(sortby: Sortby) -> str:
        return ",".join(
            [
                f"{'+' if sort['direction'] == 'asc' else '-'}{sort['field']}"
                for sort in sortby
            ]
        )

    def _format_fields(self, value: Optional[FieldsLike]) -> Optional[Fields]:
        if value is None:
            return None

        self._assert_conforms_to(ConformanceClasses.FIELDS)

        if isinstance(value, str):
            return self._fields_to_dict(value.split(","))
        if isinstance(value, list):
            return self._fields_to_dict(value)
        if isinstance(value, dict):
            return value

        raise Exception(
            "sortby must be of type None, str, List[str], or List[Dict[str, str]"
        )

    @staticmethod
    def _fields_to_dict(fields: List[str]) -> Fields:
        includes: List[str] = []
        excludes: List[str] = []
        for field in fields:
            if field.startswith("-"):
                excludes.append(field[1:])
            elif field.startswith("+"):
                includes.append(field[1:])
            else:
                includes.append(field)
        return {"includes": includes, "excludes": excludes}

    @staticmethod
    def _fields_dict_to_str(fields: Fields) -> str:
        includes = [f"+{x}" for x in fields.get("includes", [])]
        excludes = [f"-{x}" for x in fields.get("excludes", [])]
        return ",".join(chain(includes, excludes))

    @staticmethod
    def _format_intersects(value: Optional[IntersectsLike]) -> Optional[Intersects]:
        if value is None:
            return None
        if isinstance(value, dict):
            return deepcopy(value)
        if isinstance(value, str):
            return dict(json.loads(value))
        if hasattr(value, "__geo_interface__"):
            return dict(deepcopy(getattr(value, "__geo_interface__")))
        raise Exception(
            "intersects must be of type None, str, dict, or an object that "
            "implements __geo_interface__"
        )

    @lru_cache(1)
    def matched(self) -> Optional[int]:
        """Return number matched for search

        Returns the value from the `numberMatched` or `context.matched` field.
        Not all APIs will support counts in which case a warning will be issued

        Returns:
            int: Total count of matched items. If counts are not supported `None`
            is returned.
        """
        params = {**self.get_parameters(), "limit": 1}
        resp = self._stac_io.read_json(self.url, method=self.method, parameters=params)
        found = None
        if "context" in resp:
            found = resp["context"]["matched"]
        elif "numberMatched" in resp:
            found = resp["numberMatched"]
        if found is None:
            warnings.warn("numberMatched or context.matched not in response")
        return found

<<<<<<< HEAD
    # ------------------------------------------------------------------------
    # Result sets
    # ------------------------------------------------------------------------
    # By item
=======
    def get_item_collections(self) -> Iterator[ItemCollection]:
        """DEPRECATED. Use :meth:`ItemSearch.item_collections` instead.

        Yields:
            ItemCollection : a group of Items matching the search criteria within an
            ItemCollection
        """
        warnings.warn(
            "get_item_collections() is deprecated, use item_collections() instead",
            DeprecationWarning,
        )
        return self.item_collections()

    def item_collections(self) -> Iterator[ItemCollection]:
        """Iterator that yields ItemCollection objects.  Each ItemCollection is
        a page of results from the search.

        Yields:
            ItemCollection : a group of Items matching the search criteria within an
            ItemCollection
        """
        if isinstance(self._stac_io, StacApiIO):
            for page in self._stac_io.get_pages(
                self.url, self.method, self.get_parameters()
            ):
                ic = ItemCollection.from_dict(
                    page, preserve_dict=False, root=self.client
                )
                call_modifier(self.modifier, ic)
                yield ic

    def get_items(self) -> Iterator[Item]:
        """DEPRECATED. Use :meth:`ItemSearch.items` instead.

        Yields:
            Item : each Item matching the search criteria
        """
        warnings.warn(
            "get_items() is deprecated, use items() instead",
            DeprecationWarning,
        )
        return self.items()
>>>>>>> 004428fb

    def items(self) -> Iterator[Item]:
        """Iterator that yields :class:`pystac.Item` instances for each item matching
        the given search parameters.

        Yields:
            Item : each Item matching the search criteria
        """
<<<<<<< HEAD
        for item in self.items_as_dicts():
            yield Item.from_dict(item, root=self.client, preserve_dict=False)
=======
        nitems = 0
        for item_collection in self.item_collections():
            for item in item_collection:
                yield item  # already sign in item_collections
                nitems += 1
                if self._max_items and nitems >= self._max_items:
                    return
>>>>>>> 004428fb

    def items_as_dicts(self) -> Iterator[Dict[str, Any]]:
        """Iterator that yields :class:`dict` instances for each item matching
        the given search parameters.

        Yields:
            Item : each Item matching the search criteria
        """
        nitems = 0
        for page in self._stac_io.get_pages(
            self.url, self.method, self.get_parameters()
        ):
            for item in page.get("features", []):
                call_modifier(self.modifier, item)
                yield item
                nitems += 1
                if self._max_items and nitems >= self._max_items:
                    return

    # ------------------------------------------------------------------------
    # By Page
    def pages(self) -> Iterator[ItemCollection]:
        """Iterator that yields ItemCollection objects.  Each ItemCollection is
        a page of results from the search.

        Yields:
            ItemCollection : a group of Items matching the search criteria within an
            ItemCollection
        """
        if isinstance(self._stac_io, StacApiIO):
            for page in self.pages_as_dicts():
                yield ItemCollection.from_dict(
                    page, preserve_dict=False, root=self.client
                )

    def pages_as_dicts(self) -> Iterator[Dict[str, Any]]:
        """Iterator that yields :class:`dict` instances for each page
        of results from the search.

        Yields:
            dict : a group of items matching the search
            criteria as a feature-collection-like dictionary.
        """
        if isinstance(self._stac_io, StacApiIO):
            for page in self._stac_io.get_pages(
                self.url, self.method, self.get_parameters()
            ):
                yield page

    # ------------------------------------------------------------------------
    # Everything

    @lru_cache(1)
    def item_collection(self) -> ItemCollection:
        """
        Get the matching items as a :ref:`pystac.ItemCollection`.

        Return:
            item_collection: ItemCollection
        """
        # Bypass the cache here, so that we can pass __preserve_dict__
        # without mutating what's in the cache.
        feature_collection = self.item_collection_as_dict.__wrapped__(self)
        return ItemCollection.from_dict(
            feature_collection, preserve_dict=False, root=self.client
        )

    @lru_cache(1)
    def item_collection_as_dict(self) -> Dict[str, Any]:
        """
        Get the matching items as an item-collection-like dict.

        The dictionary will have two keys:

        1. ``'type'`` with the value ``'FeatureCollection'``
        2. ``'features'`` with the value being a list of dictionaries
            for the matching items.

        Return:
            item_collection : dict
        """
        features = []
        for page in self._stac_io.get_pages(
            self.url, self.method, self.get_parameters()
        ):
            for feature in page["features"]:
                features.append(feature)
                if self._max_items and len(features) >= self._max_items:
                    feature_collection = {
                        "type": "FeatureCollection",
                        "features": features,
                    }
                    call_modifier(self.modifier, feature_collection)
                    return feature_collection
        feature_collection = {"type": "FeatureCollection", "features": features}
        call_modifier(self.modifier, feature_collection)
        return feature_collection

    # Deprecated methods
    # not caching these, since they're cached in the implementation

    def get_item_collections(self) -> Iterator[ItemCollection]:
        """DEPRECATED. Use :meth:`ItemSearch.item_collections` instead.

        Yields:
            ItemCollection : a group of Items matching the search criteria within an
            ItemCollection
        """
        warnings.warn(
            "get_item_collections() is deprecated, use pages() instead",
            DeprecationWarning,
        )
        return self.pages()

    def item_collections(self) -> Iterator[ItemCollection]:
        """Iterator that yields ItemCollection objects.  Each ItemCollection is
        a page of results from the search.

        Yields:
            ItemCollection : a group of Items matching the search criteria within an
            ItemCollection
        """
        warnings.warn(
            "'item_collections()' is deprecated, use 'pages()' instead",
            DeprecationWarning,
        )
        return self.pages()

    def get_items(self) -> Iterator[Item]:
        """DEPRECATED. Use :meth:`ItemSearch.items` instead.

        Yields:
            Item : each Item matching the search criteria
        """
        warnings.warn(
            "get_items() is deprecated, use items() instead",
            DeprecationWarning,
        )
        return self.items()

    def get_all_items(self) -> ItemCollection:
        """
        Get the matching items as a :ref:`pystac.ItemCollection`.

        .. deprecated:: 0.4.0
           Use :meth:`ItemSearch.item_collection` instead.

        Return:
            item_collection : ItemCollection
        """
        warnings.warn(
            "get_all_items is deprecated, use 'item_collection' instead.",
            DeprecationWarning,
        )
        return self.item_collection()

    def get_all_items_as_dict(self) -> Dict[str, Any]:
        """Get items as a FeatureCollection dictionary.

        Convenience method that gets all items from all pages, up to
        the number provided by the max_items parameter, and returns an array of
        dictionaries.

        Return:
            Dict : A GeoJSON FeatureCollection
        """
<<<<<<< HEAD
        warnings.warn(
            "'get_all_items_as_dict' is deprecated, use 'item_collection_as_dict' "
            "instead.",
            DeprecationWarning,
        )
        return self.item_collection_as_dict()
=======
        feature_collection = self.get_all_items_as_dict()
        # already modified, don't modify again.
        ic = ItemCollection.from_dict(
            feature_collection, preserve_dict=False, root=self.client
        )
        return ic
>>>>>>> 004428fb
<|MERGE_RESOLUTION|>--- conflicted
+++ resolved
@@ -626,56 +626,10 @@
             warnings.warn("numberMatched or context.matched not in response")
         return found
 
-<<<<<<< HEAD
     # ------------------------------------------------------------------------
     # Result sets
     # ------------------------------------------------------------------------
     # By item
-=======
-    def get_item_collections(self) -> Iterator[ItemCollection]:
-        """DEPRECATED. Use :meth:`ItemSearch.item_collections` instead.
-
-        Yields:
-            ItemCollection : a group of Items matching the search criteria within an
-            ItemCollection
-        """
-        warnings.warn(
-            "get_item_collections() is deprecated, use item_collections() instead",
-            DeprecationWarning,
-        )
-        return self.item_collections()
-
-    def item_collections(self) -> Iterator[ItemCollection]:
-        """Iterator that yields ItemCollection objects.  Each ItemCollection is
-        a page of results from the search.
-
-        Yields:
-            ItemCollection : a group of Items matching the search criteria within an
-            ItemCollection
-        """
-        if isinstance(self._stac_io, StacApiIO):
-            for page in self._stac_io.get_pages(
-                self.url, self.method, self.get_parameters()
-            ):
-                ic = ItemCollection.from_dict(
-                    page, preserve_dict=False, root=self.client
-                )
-                call_modifier(self.modifier, ic)
-                yield ic
-
-    def get_items(self) -> Iterator[Item]:
-        """DEPRECATED. Use :meth:`ItemSearch.items` instead.
-
-        Yields:
-            Item : each Item matching the search criteria
-        """
-        warnings.warn(
-            "get_items() is deprecated, use items() instead",
-            DeprecationWarning,
-        )
-        return self.items()
->>>>>>> 004428fb
-
     def items(self) -> Iterator[Item]:
         """Iterator that yields :class:`pystac.Item` instances for each item matching
         the given search parameters.
@@ -683,18 +637,9 @@
         Yields:
             Item : each Item matching the search criteria
         """
-<<<<<<< HEAD
         for item in self.items_as_dicts():
+            # already signed in items_as_dicts
             yield Item.from_dict(item, root=self.client, preserve_dict=False)
-=======
-        nitems = 0
-        for item_collection in self.item_collections():
-            for item in item_collection:
-                yield item  # already sign in item_collections
-                nitems += 1
-                if self._max_items and nitems >= self._max_items:
-                    return
->>>>>>> 004428fb
 
     def items_as_dicts(self) -> Iterator[Dict[str, Any]]:
         """Iterator that yields :class:`dict` instances for each item matching
@@ -861,18 +806,9 @@
         Return:
             Dict : A GeoJSON FeatureCollection
         """
-<<<<<<< HEAD
         warnings.warn(
             "'get_all_items_as_dict' is deprecated, use 'item_collection_as_dict' "
             "instead.",
             DeprecationWarning,
         )
-        return self.item_collection_as_dict()
-=======
-        feature_collection = self.get_all_items_as_dict()
-        # already modified, don't modify again.
-        ic = ItemCollection.from_dict(
-            feature_collection, preserve_dict=False, root=self.client
-        )
-        return ic
->>>>>>> 004428fb
+        return self.item_collection_as_dict()