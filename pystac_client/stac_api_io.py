--- conflicted
+++ resolved
@@ -2,11 +2,7 @@
 import logging
 import re
 from copy import deepcopy
-<<<<<<< HEAD
-from typing import TYPE_CHECKING, Any, Dict, Generator, List, Optional
-=======
-from typing import TYPE_CHECKING, Any, Dict, Iterator, List, Optional, Union
->>>>>>> 78de1dff
+from typing import TYPE_CHECKING, Any, Dict, Iterator, List, Optional
 from urllib.parse import urlparse
 
 import pystac
