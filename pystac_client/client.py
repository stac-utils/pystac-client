--- conflicted
+++ resolved
@@ -96,7 +96,6 @@
 
         return cat
 
-<<<<<<< HEAD
     def _supports_collections(self) -> bool:
         return self._conforms_to(ConformanceClasses.COLLECTIONS) or self._conforms_to(
             ConformanceClasses.FEATURES
@@ -106,7 +105,7 @@
         if isinstance(self._stac_io, StacApiIO):
             return self._stac_io.conforms_to(conformance_class)
         return True
-=======
+
     @classmethod
     def from_dict(
         cls,
@@ -125,7 +124,6 @@
                 f"Could not open Client (href={href}), "
                 f"expected type=Catalog, found type={d.get('type', None)}"
             )
->>>>>>> 6a1295e5
 
     @lru_cache()
     def get_collection(self, collection_id: str) -> CollectionClient:
