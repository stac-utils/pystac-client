--- conflicted
+++ resolved
@@ -1,26 +1,17 @@
 from functools import lru_cache
-<<<<<<< HEAD
 import re
-=======
->>>>>>> 114724d4
 from typing import (
     TYPE_CHECKING,
     Any,
     Callable,
-<<<<<<< HEAD
     cast,
-=======
->>>>>>> 114724d4
     Dict,
     Iterator,
     List,
     Optional,
     Union,
 )
-<<<<<<< HEAD
 import warnings
-=======
->>>>>>> 114724d4
 
 import pystac
 import pystac.utils
@@ -49,16 +40,12 @@
     SortbyLike,
 )
 from pystac_client.mixins import QueryablesMixin
-<<<<<<< HEAD
-from pystac_client.stac_api_io import StacApiIO
+from pystac_client.stac_api_io import StacApiIO, Timeout
 from pystac_client.warnings import (
     DoesNotConformTo,
     FallbackToPystac,
     NoConformsTo,
 )
-=======
-from pystac_client.stac_api_io import StacApiIO, Timeout
->>>>>>> 114724d4
 
 if TYPE_CHECKING:
     from pystac.item import Item as Item_Type
